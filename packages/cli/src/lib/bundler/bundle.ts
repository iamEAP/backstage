/*
 * Copyright 2020 Spotify AB
 *
 * Licensed under the Apache License, Version 2.0 (the "License");
 * you may not use this file except in compliance with the License.
 * You may obtain a copy of the License at
 *
 *     http://www.apache.org/licenses/LICENSE-2.0
 *
 * Unless required by applicable law or agreed to in writing, software
 * distributed under the License is distributed on an "AS IS" BASIS,
 * WITHOUT WARRANTIES OR CONDITIONS OF ANY KIND, either express or implied.
 * See the License for the specific language governing permissions and
 * limitations under the License.
 */

import yn from 'yn';
import fs from 'fs-extra';
import { resolve as resolvePath } from 'path';
import webpack from 'webpack';
import {
  measureFileSizesBeforeBuild,
  printFileSizesAfterBuild,
} from 'react-dev-utils/FileSizeReporter';
import formatWebpackMessages from 'react-dev-utils/formatWebpackMessages';
import { createConfig, resolveBaseUrl } from './config';
import { BuildOptions } from './types';
import { resolveBundlingPaths } from './paths';
import chalk from 'chalk';

// TODO(Rugvip): Limits from CRA, we might want to tweak these though.
const WARN_AFTER_BUNDLE_GZIP_SIZE = 512 * 1024;
const WARN_AFTER_CHUNK_GZIP_SIZE = 1024 * 1024;

export async function buildBundle(options: BuildOptions) {
  const { statsJsonEnabled } = options;

  const paths = resolveBundlingPaths(options);
  const config = createConfig(paths, {
    ...options,
    checksEnabled: false,
    isDev: false,
<<<<<<< HEAD
    isBackend: false,
=======
    baseUrl: resolveBaseUrl(options.config),
>>>>>>> 98b92728
  });
  const compiler = webpack(config);

  const isCi = yn(process.env.CI, { default: false });

  const previousFileSizes = await measureFileSizesBeforeBuild(paths.targetDist);
  await fs.emptyDir(paths.targetDist);

  if (paths.targetPublic) {
    await fs.copy(paths.targetPublic, paths.targetDist, {
      dereference: true,
      filter: file => file !== paths.targetHtml,
    });
  }

  const { stats } = await build(compiler, isCi).catch(error => {
    console.log(chalk.red('Failed to compile.\n'));
    throw new Error(`Failed to compile.\n${error.message || error}`);
  });

  if (statsJsonEnabled) {
    // No @types/bfj
    await require('bfj').write(
      resolvePath(paths.targetDist, 'bundle-stats.json'),
      stats.toJson(),
    );
  }

  printFileSizesAfterBuild(
    stats,
    previousFileSizes,
    paths.targetDist,
    WARN_AFTER_BUNDLE_GZIP_SIZE,
    WARN_AFTER_CHUNK_GZIP_SIZE,
  );
}

async function build(compiler: webpack.Compiler, isCi: boolean) {
  const stats = await new Promise<webpack.Stats>((resolve, reject) => {
    compiler.run((err, buildStats) => {
      if (err) {
        if (err.message) {
          const { errors } = formatWebpackMessages({
            errors: [err.message],
            warnings: new Array<string>(),
          } as webpack.Stats.ToJsonOutput);

          throw new Error(errors[0]);
        } else {
          reject(err);
        }
      } else {
        resolve(buildStats);
      }
    });
  });

  const { errors, warnings } = formatWebpackMessages(
    stats.toJson({ all: false, warnings: true, errors: true }),
  );

  if (errors.length) {
    // Only keep the first error. Others are often indicative
    // of the same problem, but confuse the reader with noise.
    throw new Error(errors[0]);
  }
  if (isCi && warnings.length) {
    console.log(
      chalk.yellow(
        '\nTreating warnings as errors because process.env.CI = true.\n',
      ),
    );
    throw new Error(warnings.join('\n\n'));
  }

  return { stats };
}<|MERGE_RESOLUTION|>--- conflicted
+++ resolved
@@ -40,11 +40,8 @@
     ...options,
     checksEnabled: false,
     isDev: false,
-<<<<<<< HEAD
     isBackend: false,
-=======
     baseUrl: resolveBaseUrl(options.config),
->>>>>>> 98b92728
   });
   const compiler = webpack(config);
 
