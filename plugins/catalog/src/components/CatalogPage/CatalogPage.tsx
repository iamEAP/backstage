--- conflicted
+++ resolved
@@ -22,40 +22,18 @@
   useApi,
 } from '@backstage/core';
 import { rootRoute as scaffolderRootRoute } from '@backstage/plugin-scaffolder';
-<<<<<<< HEAD
-import { Button, Link, makeStyles, Typography } from '@material-ui/core';
-import Edit from '@material-ui/icons/Edit';
-import GitHub from '@material-ui/icons/GitHub';
-import React, { FC } from 'react';
-=======
 import { Button, makeStyles } from '@material-ui/core';
 import SettingsIcon from '@material-ui/icons/Settings';
 import StarIcon from '@material-ui/icons/Star';
 import React, { useMemo, useState } from 'react';
->>>>>>> 27266fd0
 import { Link as RouterLink } from 'react-router-dom';
 import { EntityFilterGroupsProvider, useFilteredEntities } from '../../filter';
 import { useStarredEntities } from '../../hooks/useStarredEntites';
 import { CatalogFilter, ButtonGroup } from '../CatalogFilter/CatalogFilter';
 import { CatalogTable } from '../CatalogTable/CatalogTable';
-<<<<<<< HEAD
-import { useEntities } from '../../hooks/useEntities';
-import { findLocationForEntityMeta } from '../../data/utils';
-import {
-  getCatalogFilterItemByType,
-  EntityGroup,
-  filterGroups,
-  labeledEntityTypes,
-} from '../../data/filters';
-import {
-  favouriteEntityIcon,
-  favouriteEntityTooltip,
-} from '../FavouriteEntity/FavouriteEntity';
-=======
 import CatalogLayout from './CatalogLayout';
 import { CatalogTabs, LabeledComponentType } from './CatalogTabs';
 import { WelcomeBanner } from './WelcomeBanner';
->>>>>>> 27266fd0
 
 const useStyles = makeStyles(theme => ({
   contentWrapper: {
@@ -74,53 +52,6 @@
   const [selectedTab, setSelectedTab] = useState<string>();
   const [selectedSidebarItem, setSelectedSidebarItem] = useState<string>();
 
-<<<<<<< HEAD
-  const actions = [
-    (rowData: Entity) => {
-      const location = findLocationForEntityMeta(rowData.metadata);
-      return {
-        icon: GitHub,
-        tooltip: 'View on GitHub',
-        onClick: () => {
-          if (!location) return;
-          window.open(location.target, '_blank');
-        },
-        hidden: location?.type !== 'github',
-      };
-    },
-    (rowData: Entity) => {
-      const createEditLink = (location: LocationSpec): string => {
-        switch (location.type) {
-          case 'github':
-            return location.target.replace('/blob/', '/edit/');
-          default:
-            return location.target;
-        }
-      };
-
-      const location = findLocationForEntityMeta(rowData.metadata);
-
-      return {
-        icon: Edit,
-        tooltip: 'Edit',
-        iconProps: { size: 'small' },
-        onClick: () => {
-          if (!location) return;
-          window.open(createEditLink(location), '_blank');
-        },
-        hidden: location?.type !== 'github',
-      };
-    },
-    (rowData: Entity) => {
-      const isStarred = isStarredEntity(rowData);
-      return {
-        icon: favouriteEntityIcon(isStarred),
-        tooltip: favouriteEntityTooltip(isStarred),
-        onClick: () => toggleStarredEntity(rowData),
-      };
-    },
-  ];
-=======
   const tabs = useMemo<LabeledComponentType[]>(
     () => [
       {
@@ -179,7 +110,6 @@
     ],
     [isStarredEntity, userId],
   );
->>>>>>> 27266fd0
 
   return (
     <CatalogLayout>
